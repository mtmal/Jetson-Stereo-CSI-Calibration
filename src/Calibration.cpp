////////////////////////////////////////////////////////////////////////////////
// Copyright (C) 2021 Mateusz Malinowski
//
// Permission is hereby granted, free of charge, to any person obtaining a copy
// of this software and associated documentation files (the "Software"), to deal
// in the Software without restriction, including without limitation the rights
// to use, copy, modify, merge, publish, distribute, sublicense, and/or sell
// copies of the Software, and to permit persons to whom the Software is
// furnished to do so, subject to the following conditions:
//
// The above copyright notice and this permission notice shall be included in
// all copies or substantial portions of the Software.
//
// THE SOFTWARE IS PROVIDED "AS IS", WITHOUT WARRANTY OF ANY KIND, EXPRESS OR
// IMPLIED, INCLUDING BUT NOT LIMITED TO THE WARRANTIES OF MERCHANTABILITY,
// FITNESS FOR A PARTICULAR PURPOSE AND NONINFRINGEMENT. IN NO EVENT SHALL THE
// AUTHORS OR COPYRIGHT HOLDERS BE LIABLE FOR ANY CLAIM, DAMAGES OR OTHER
// LIABILITY, WHETHER IN AN ACTION OF CONTRACT, TORT OR OTHERWISE, ARISING FROM,
// OUT OF OR IN CONNECTION WITH THE SOFTWARE OR THE USE OR OTHER DEALINGS IN THE
// SOFTWARE.
////////////////////////////////////////////////////////////////////////////////

#include <iostream>
#include <opencv2/calib3d.hpp>
#include <opencv2/core/persistence.hpp>
#include <opencv2/imgproc.hpp>
#include "Calibration.h"

namespace
{
/** The RMS threshold for a single camera calibration. */
static const double RMS_THRESHOLD = 0.5;

/**
 * Calculates lines using image points from stereo calibration.
 *  @param data the data structure for individual camera.
 *  @param imgPoints the image points from stereo pairs.
 *  @param F the fundamental matrix.
 *  @param whichCam an index of the camera for which epilines are to be calculated.
 *  @param[out] lines computed lines.
 */
void calculateLines(const SingleCamDataStruct& data, const cv::Mat& imgPoints, const cv::Mat& F, const int whichCam,
                    std::vector<cv::Vec3f>& lines)
{
    undistortPoints(imgPoints, imgPoints, data.mCameraMatrix, data.mDist, data.mRectification, data.mNewCameraMatrix);
    computeCorrespondEpilines(imgPoints, whichCam, F, lines);
}

/**
 * Checks the quality of stereo calibration.
 *  @param stereo the data with information about stereo calibration.
 */
void calibrationQualityCheck(const StereoCamDataStruct& stereo)
{
    long unsigned int npoints = 0;
    long unsigned int i, j;
    double err = 0.0;
    double tempError;
    std::vector<cv::Vec3f> lines[2];

    // CALIBRATION QUALITY CHECK - as from OpenCV sample
    for (i = 0; i < stereo.mLCam.mStereoImgPoints.size(); ++i)
    {
    	std::vector<cv::Point2f> lImgPoints(stereo.mLCam.mStereoImgPoints[i].size());
    	std::vector<cv::Point2f> rImgPoints(stereo.mRCam.mStereoImgPoints[i].size());

    	std::copy(stereo.mLCam.mStereoImgPoints[i].begin(), stereo.mLCam.mStereoImgPoints[i].end(), lImgPoints.begin());
    	std::copy(stereo.mRCam.mStereoImgPoints[i].begin(), stereo.mRCam.mStereoImgPoints[i].end(), rImgPoints.begin());

    	tempError = 0.0;
        calculateLines(stereo.mLCam, cv::Mat(lImgPoints), stereo.mFundamental, 1, lines[0]);
        calculateLines(stereo.mRCam, cv::Mat(rImgPoints), stereo.mFundamental, 2, lines[1]);

        for (j = 0; j < stereo.mLCam.mStereoImgPoints[i].size(); ++j)
        {
        	tempError += fabs(lImgPoints[j].x * lines[1][j][0] + lImgPoints[j].y * lines[1][j][1] + lines[1][j][2]) +
						 fabs(rImgPoints[j].x * lines[0][j][0] + rImgPoints[j].y * lines[0][j][1] + lines[0][j][2]);
        }
        printf("Average error in frame %lu: %f \n", i, tempError / stereo.mLCam.mStereoImgPoints[i].size());
        err += tempError;
        npoints += stereo.mLCam.mStereoImgPoints[i].size();
    }
    printf("average epipolar err = %f \n", err / npoints);
}
} /* end of the anonymous namespace */

Calibration::Calibration(const cv::Size& imageSize,const cv::Size& boardSize, const int windowSize, const float squareSize)
: mImageSize(imageSize), mBoardSize(boardSize), mWindowSize(windowSize, windowSize), mSquareSize(squareSize)
{
}

Calibration::~Calibration()
{
}

bool Calibration::findChessCorners(SingleCamDataStruct& data) const
{
	static const cv::Size DEFAULT_SIZE(-1, -1);
	static const cv::TermCriteria DEFAULT_CRITERIA_CORNERS(cv::TermCriteria::EPS + cv::TermCriteria::COUNT, 30, 1e-4);

    bool found = findChessboardCorners(data.mGreyImg, mBoardSize, data.mRawPoints,
    		cv::CALIB_CB_NORMALIZE_IMAGE + cv::CALIB_CB_ADAPTIVE_THRESH);
    if (found)
    {
        cv::cornerSubPix(data.mGreyImg, data.mRawPoints, mWindowSize, DEFAULT_SIZE, DEFAULT_CRITERIA_CORNERS);
        cv::drawChessboardCorners(data.mColImg, mBoardSize, cv::Mat(data.mRawPoints), found);
    }
    return found;
}

void Calibration::calibrateSingleCamera(const std::string& folder, SingleCamDataStruct& data) const
{
	bool test = true;
    double rms;
    long int i;
    std::vector<std::vector<cv::Point3f> > objectPoints(1);
    std::vector<cv::Mat> rvecs;
    std::vector<cv::Mat> tvecs;
    cv::FileStorage fs(folder + "/" + data.mName + CALIB_FILE_EXTENSION, cv::FileStorage::WRITE);

    calcChessboardCorners(objectPoints[0]);
    while (test && !data.mSingleImgPoints.empty())
    {
        objectPoints[0][mBoardSize.width - 1].x = objectPoints[0][0].x + mSquareSize * (mBoardSize.width - 1);
        objectPoints.resize(data.mSingleImgPoints.size(), objectPoints[0]);
    	test = false;
		rms = calibrateCamera(objectPoints, data.mSingleImgPoints, mImageSize, data.mCameraMatrix,
							  data.mDist, rvecs, tvecs, data.mStdDevIntrinsics, data.mStdDevExtrinsics, data.mPerViewErrors,
							  cv::CALIB_USE_INTRINSIC_GUESS + cv::CALIB_RATIONAL_MODEL);
		printf("RMS error reported by calibrateCamera: %g\n", rms);

        if (rms > RMS_THRESHOLD)
        {
		    // we check now RMS for individual images. If any exceeds threshold, remove it and repeat calibration.
		    for (i = data.mSingleImgPoints.size() - 1; i >= 0; --i)
		    {
			    if (data.mPerViewErrors.at<double>(i) > RMS_THRESHOLD)
			    {
				    data.mSingleImgPoints.erase(data.mSingleImgPoints.begin() + i);
				    test = true;
			    }
		    }
        }
    }

    data.mCameraMatrix.copyTo(data.mNewCameraMatrix);

    std::cout << CAMERA_MATRIX << ": " << data.mCameraMatrix << "\n";
    std::cout << DISTORTION << ": " << data.mDist << "\n";
    std::cout << "Per View Errors: " << data.mPerViewErrors << "\n";
    if (fs.isOpened())
    {
        fs << CAMERA_MATRIX << data.mCameraMatrix;
        fs << DISTORTION 	<< data.mDist;
        fs.release();
    }
    else
    {
        std::cout << "Failed to open file: " << folder << "/" << data.mName << CALIB_FILE_EXTENSION << "\n";
    }
}

void Calibration::calibrateStereoCamera(const std::string& folder, StereoCamDataStruct& stereo) const
{
	static const cv::TermCriteria DEFAULT_CRITERIA_STEREO(cv::TermCriteria::EPS + cv::TermCriteria::COUNT, 100, 1e-5);

	bool test = true;
    double rms;
    long int i;
<<<<<<< HEAD
    int scale = 4; // 4
	//cv::Mat temp1, temp2;
=======
>>>>>>> 6f3a78e6
    std::vector<std::vector<cv::Point3f> > objectPoints(1);
    cv::FileStorage fs(folder + "/" + STEREO_CALIB_FILE + CALIB_FILE_EXTENSION, cv::FileStorage::WRITE);

    calcChessboardCorners(objectPoints[0]);
    puts("Running stereoCalibrate");
    while (test && !stereo.mLCam.mStereoImgPoints.empty() && !stereo.mRCam.mStereoImgPoints.empty())
    {
        objectPoints.resize(stereo.mLCam.mStereoImgPoints.size(), objectPoints[0]);
    	test = false;
<<<<<<< HEAD
        //stereo.mLCam.mDist.copyTo(temp1);
        //stereo.mRCam.mDist.copyTo(temp2);
        /** Provide a copy of distortion parameters because otherwise they will be overridden!
         *  CALIB_FIX_INTRINSIC somehow still modifies them. */
		err = stereoCalibrate(objectPoints, stereo.mLCam.mStereoImgPoints, stereo.mRCam.mStereoImgPoints,
=======
		rms = stereoCalibrate(objectPoints, stereo.mLCam.mStereoImgPoints, stereo.mRCam.mStereoImgPoints,
>>>>>>> 6f3a78e6
						stereo.mLCam.mCameraMatrix, stereo.mLCam.mDist,
						stereo.mRCam.mCameraMatrix, stereo.mRCam.mDist,
						mImageSize, stereo.mRotation, stereo.mTranslation, stereo.mEssential, stereo.mFundamental,
						stereo.mPerViewErrors,
						cv::CALIB_FIX_INTRINSIC + cv::CALIB_USE_EXTRINSIC_GUESS + cv::CALIB_RATIONAL_MODEL,
						DEFAULT_CRITERIA_STEREO);
		printf("RMS error reported by stereoCalibrate: %g\n", rms);

<<<<<<< HEAD
        if (err > RMS_THRESHOLD * scale)
=======
        if (rms > RMS_THRESHOLD * 4)
>>>>>>> 6f3a78e6
        {
		    // we check now RMS for individual images. If any exceeds threshold, remove the pair and repeat calibration.
		    for (i = stereo.mLCam.mStereoImgPoints.size() - 1; i >= 0; --i)
		    {
			    // stereo calibration often gives higher RMS which is OK, but needs to be reflected in the test
<<<<<<< HEAD
			    if (stereo.mPerViewErrors.at<double>(i, 0) > RMS_THRESHOLD * scale ||
				    stereo.mPerViewErrors.at<double>(i, 1) > RMS_THRESHOLD * scale)
=======
			    if (stereo.mPerViewErrors.at<double>(i, 0) > RMS_THRESHOLD * 4 ||
				    stereo.mPerViewErrors.at<double>(i, 1) > RMS_THRESHOLD * 4)
>>>>>>> 6f3a78e6
			    {
				    stereo.mLCam.mStereoImgPoints.erase(stereo.mLCam.mStereoImgPoints.begin() + i);
				    stereo.mRCam.mStereoImgPoints.erase(stereo.mRCam.mStereoImgPoints.begin() + i);
				    test = true;
			    }
		    }
        }
    }

    std::cout << "Rotation Matrix: " << stereo.mRotation << "\n";
    std::cout << "Translation matrix: " << stereo.mTranslation << "\n";
    std::cout << "Per view errors: " << stereo.mPerViewErrors << "\n";

    puts("Checking calibration quality 1");
    calibrationQualityCheck(stereo);

    puts("Running stereoRectify");
    stereoRectify(stereo.mLCam.mCameraMatrix, stereo.mLCam.mDist,
                  stereo.mRCam.mCameraMatrix, stereo.mRCam.mDist,
                  mImageSize, stereo.mRotation, stereo.mTranslation, 
                  stereo.mLCam.mRectification, stereo.mRCam.mRectification, 
                  stereo.mLCam.mNewCameraMatrix, stereo.mRCam.mNewCameraMatrix, stereo.mReProjection,
                  cv::CALIB_ZERO_DISPARITY, 0);

    std::cout << "Left:  new camera matrix: " << stereo.mLCam.mNewCameraMatrix << "\n";
    std::cout << "Left:  new dist matrix: " << stereo.mLCam.mDist << "\n";
    std::cout << "Right: new camera matrix: " << stereo.mRCam.mNewCameraMatrix << "\n";
    std::cout << "Right: new dist matrix: " << stereo.mRCam.mDist << "\n";

    if (fs.isOpened())
    {
        fs << ROTATION             << stereo.mRotation
           << TRANSLATION          << stereo.mTranslation
           << RECTIFICATION_LEFT   << stereo.mLCam.mRectification
           << RECTIFICATION_RIGHT  << stereo.mRCam.mRectification
           << NEW_CAM_MATRIX_LEFT  << stereo.mLCam.mNewCameraMatrix
           << NEW_CAM_MATRIX_RIGHT << stereo.mRCam.mNewCameraMatrix
           << DISPARITY_TO_DEPTH   << stereo.mReProjection;
        fs.release();
    }
    else
    {
        std::cout << "Failed to open file: " << folder << "/" << STEREO_CALIB_FILE << CALIB_FILE_EXTENSION << "\n";
    }

    puts("Checking calibration quality 2");
    // that should give better results as we use new camera matrix and rectification rotation, but it does not. why?
    calibrationQualityCheck(stereo);
}

void Calibration::calcChessboardCorners(std::vector<cv::Point3f>& corners) const
{
    int i, j;
    corners.resize(0);
    for (i = 0; i < mBoardSize.height; ++i)
    {
        for (j = 0; j < mBoardSize.width; ++j)
        {
            corners.push_back(cv::Point3f(j * mSquareSize, i * mSquareSize, 0));
        }
    }
}<|MERGE_RESOLUTION|>--- conflicted
+++ resolved
@@ -167,11 +167,8 @@
 	bool test = true;
     double rms;
     long int i;
-<<<<<<< HEAD
     int scale = 4; // 4
 	//cv::Mat temp1, temp2;
-=======
->>>>>>> 6f3a78e6
     std::vector<std::vector<cv::Point3f> > objectPoints(1);
     cv::FileStorage fs(folder + "/" + STEREO_CALIB_FILE + CALIB_FILE_EXTENSION, cv::FileStorage::WRITE);
 
@@ -181,15 +178,11 @@
     {
         objectPoints.resize(stereo.mLCam.mStereoImgPoints.size(), objectPoints[0]);
     	test = false;
-<<<<<<< HEAD
         //stereo.mLCam.mDist.copyTo(temp1);
         //stereo.mRCam.mDist.copyTo(temp2);
         /** Provide a copy of distortion parameters because otherwise they will be overridden!
          *  CALIB_FIX_INTRINSIC somehow still modifies them. */
-		err = stereoCalibrate(objectPoints, stereo.mLCam.mStereoImgPoints, stereo.mRCam.mStereoImgPoints,
-=======
 		rms = stereoCalibrate(objectPoints, stereo.mLCam.mStereoImgPoints, stereo.mRCam.mStereoImgPoints,
->>>>>>> 6f3a78e6
 						stereo.mLCam.mCameraMatrix, stereo.mLCam.mDist,
 						stereo.mRCam.mCameraMatrix, stereo.mRCam.mDist,
 						mImageSize, stereo.mRotation, stereo.mTranslation, stereo.mEssential, stereo.mFundamental,
@@ -198,23 +191,14 @@
 						DEFAULT_CRITERIA_STEREO);
 		printf("RMS error reported by stereoCalibrate: %g\n", rms);
 
-<<<<<<< HEAD
-        if (err > RMS_THRESHOLD * scale)
-=======
-        if (rms > RMS_THRESHOLD * 4)
->>>>>>> 6f3a78e6
+        if (rms > RMS_THRESHOLD * scale)
         {
 		    // we check now RMS for individual images. If any exceeds threshold, remove the pair and repeat calibration.
 		    for (i = stereo.mLCam.mStereoImgPoints.size() - 1; i >= 0; --i)
 		    {
 			    // stereo calibration often gives higher RMS which is OK, but needs to be reflected in the test
-<<<<<<< HEAD
 			    if (stereo.mPerViewErrors.at<double>(i, 0) > RMS_THRESHOLD * scale ||
 				    stereo.mPerViewErrors.at<double>(i, 1) > RMS_THRESHOLD * scale)
-=======
-			    if (stereo.mPerViewErrors.at<double>(i, 0) > RMS_THRESHOLD * 4 ||
-				    stereo.mPerViewErrors.at<double>(i, 1) > RMS_THRESHOLD * 4)
->>>>>>> 6f3a78e6
 			    {
 				    stereo.mLCam.mStereoImgPoints.erase(stereo.mLCam.mStereoImgPoints.begin() + i);
 				    stereo.mRCam.mStereoImgPoints.erase(stereo.mRCam.mStereoImgPoints.begin() + i);
